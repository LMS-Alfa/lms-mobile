<<<<<<< HEAD
import React, { useState, useEffect } from 'react';
import { 
  View, 
  Text, 
  StyleSheet, 
  ScrollView, 
  TouchableOpacity, 
  RefreshControl,
  ActivityIndicator
} from 'react-native';
import { useNavigation } from '@react-navigation/native';
import Icon from 'react-native-vector-icons/Feather';
import { useAuthStore } from '../../store/authStore';
import { useAppTheme } from '../../contexts/ThemeContext';
import { SafeAreaView } from 'react-native-safe-area-context';
=======
import { useNavigation } from '@react-navigation/native'
import { StackNavigationProp } from '@react-navigation/stack'
import React, { useEffect, useState } from 'react'
import {
	ActivityIndicator,
	RefreshControl,
	ScrollView,
	StyleSheet,
	Text,
	TouchableOpacity,
	View,
} from 'react-native'
import Icon from 'react-native-vector-icons/Feather'
import { Assignment, getStudentAssignments } from '../../services/assignmentService'
import { GradeItem, getStudentGrades } from '../../services/gradesService'
import { useAuthStore } from '../../store/authStore'

// Define the type for the navigation stack
type StudentStackParamList = {
	AssignmentDetail: { assignmentId: number }
	Grades: undefined
	Schedule: undefined
	Announcements: undefined
}
>>>>>>> 8118c830

// Mock data - will be replaced with API calls
const mockUpcomingAssignments = [
	{ id: 1, title: 'Math Assignment', dueDate: '2023-05-25', subject: 'Mathematics' },
	{ id: 2, title: 'Physics Lab Report', dueDate: '2023-05-26', subject: 'Physics' },
	{ id: 3, title: 'History Essay', dueDate: '2023-05-28', subject: 'History' },
]

const mockSchedule = [
	{ id: 1, title: 'Mathematics', time: '09:00 - 10:30', room: 'Room 101' },
	{ id: 2, title: 'Physics', time: '11:00 - 12:30', room: 'Lab 3' },
	{ id: 3, title: 'English Literature', time: '14:00 - 15:30', room: 'Room 205' },
]

const mockAnnouncements = [
	{
		id: 1,
		title: 'End of Semester Notice',
		content: 'All assignments must be submitted by June 10th.',
		date: '2023-05-15',
	},
	{
		id: 2,
		title: 'Summer School Registration',
		content: 'Registration for summer courses is now open.',
		date: '2023-05-12',
	},
]

const StudentDashboardScreen = () => {
<<<<<<< HEAD
  const [refreshing, setRefreshing] = useState(false);
  const [loading, setLoading] = useState(true);
  const navigation = useNavigation();
  const { user } = useAuthStore();
  const { theme } = useAppTheme();
=======
	const [refreshing, setRefreshing] = useState(false)
	const [loading, setLoading] = useState(true)
	const [assignments, setAssignments] = useState<Assignment[]>([])
	const [recentGrades, setRecentGrades] = useState<GradeItem[]>([])
	const [gradesLoading, setGradesLoading] = useState(true)
	const [gradesError, setGradesError] = useState<string | null>(null)
	const [error, setError] = useState<string | null>(null)
	const navigation = useNavigation<StackNavigationProp<StudentStackParamList>>()
	const { user } = useAuthStore()

	const fetchAssignments = async () => {
		try {
			if (!user?.id) return
			const data = await getStudentAssignments(user.id)
			// Sort by due date and take only upcoming assignments (not completed)
			const upcomingAssignments = data
				.filter(a => a.status !== 'completed')
				.sort((a, b) => new Date(a.duedate || '').getTime() - new Date(b.duedate || '').getTime())
				.slice(0, 3) // Take only the first 3
			setAssignments(upcomingAssignments)
			setError(null)
		} catch (err) {
			console.error('Error fetching assignments:', err)
			setError('Failed to load assignments')
		}
	}

	const fetchGrades = async () => {
		try {
			if (!user?.id) return
			setGradesLoading(true)
			// Fetch all subject grades for the student
			const subjectGrades = await getStudentGrades(user.id)

			// Extract all grade items from all subjects
			const allGrades: GradeItem[] = []
			subjectGrades.forEach(subject => {
				if (subject.grades && subject.grades.length > 0) {
					// Add subject name to each grade item for display
					const gradesWithSubject = subject.grades.map(grade => ({
						...grade,
						subjectName: subject.subjectName,
					}))
					allGrades.push(...gradesWithSubject)
				}
			})

			// Sort grades by score (higher scores first) and take only the top 3
			const sortedGrades = allGrades
				.filter(grade => grade.score !== null) // Filter out grades without scores
				.sort((a, b) => (b.score || 0) - (a.score || 0))
				.slice(0, 3)

			setRecentGrades(sortedGrades)
			setGradesError(null)
		} catch (err) {
			console.error('Error fetching grades:', err)
			setGradesError('Failed to load grades')
		} finally {
			setGradesLoading(false)
		}
	}

	useEffect(() => {
		Promise.all([fetchAssignments(), fetchGrades()]).finally(() => setLoading(false))
	}, [user?.id])
>>>>>>> 8118c830

	const onRefresh = React.useCallback(async () => {
		setRefreshing(true)
		await Promise.all([fetchAssignments(), fetchGrades()])
		setRefreshing(false)
	}, [user?.id])

	if (loading) {
		return (
			<View style={styles.loadingContainer}>
				<ActivityIndicator size='large' color='#4A90E2' />
				<Text style={styles.loadingText}>Loading your dashboard...</Text>
			</View>
		)
	}

	const getStatusColor = (status: Assignment['status']) => {
		switch (status) {
			case 'overdue':
				return '#FF4B4B'
			case 'in_progress':
				return '#FFB800'
			case 'not_started':
				return '#4A90E2'
			default:
				return '#4A90E2'
		}
	}

<<<<<<< HEAD
  if (loading) {
    return (
      <SafeAreaView style={[styles.safeArea, { backgroundColor: theme.background }]} edges={['top', 'left', 'right', 'bottom']}>
        <View style={[styles.loadingContainer, { backgroundColor: theme.background }]}>
          <ActivityIndicator size="large" color={theme.primary} />
          <Text style={[styles.loadingText, { color: theme.textSecondary }]}>Loading your dashboard...</Text>
        </View>
      </SafeAreaView>
    );
  }

  return (
    <SafeAreaView style={[styles.safeArea, { backgroundColor: theme.background }]} edges={['top', 'left', 'right', 'bottom']}>
      <ScrollView 
        style={[styles.container, { backgroundColor: theme.background }]}
        refreshControl={
          <RefreshControl refreshing={refreshing} onRefresh={onRefresh} colors={[theme.primary]} />
        }
      >
        {/* Welcome Section */}
        <View style={[styles.welcomeSection, { backgroundColor: theme.primary }]}>
          <Text style={styles.welcomeText}>
            Welcome back, {user?.firstName || 'Student'}!
          </Text>
          <Text style={styles.dateText}>
            {new Date().toLocaleDateString('en-US', { 
              weekday: 'long', 
              year: 'numeric', 
              month: 'long', 
              day: 'numeric' 
            })}
          </Text>
        </View>

        {/* Quick Stats */}
        <View style={[styles.statsContainer, { backgroundColor: theme.cardBackground }]}>
          <View style={styles.statItem}>
            <Icon name="file-text" size={24} color={theme.primary} />
            <Text style={[styles.statNumber, { color: theme.text }]}>{mockUpcomingAssignments.length}</Text>
            <Text style={[styles.statLabel, { color: theme.textSecondary }]}>Assignments</Text>
          </View>
          <View style={styles.statItem}>
            <Icon name="calendar" size={24} color={theme.primary} />
            <Text style={[styles.statNumber, { color: theme.text }]}>{mockSchedule.length}</Text>
            <Text style={[styles.statLabel, { color: theme.textSecondary }]}>Classes Today</Text>
          </View>
          <View style={styles.statItem}>
            <Icon name="bell" size={24} color={theme.primary} />
            <Text style={[styles.statNumber, { color: theme.text }]}>{mockAnnouncements.length}</Text>
            <Text style={[styles.statLabel, { color: theme.textSecondary }]}>Announcements</Text>
          </View>
        </View>

        {/* Upcoming Assignments */}
        <View style={[styles.sectionContainer, { backgroundColor: theme.cardBackground }]}>
          <View style={styles.sectionHeader}>
            <Text style={[styles.sectionTitle, { color: theme.text }]}>Upcoming Assignments</Text>
            <TouchableOpacity onPress={() => navigation.navigate('Assignments' as never)}>
              <Text style={[styles.seeAllText, { color: theme.primary }]}>See all</Text>
            </TouchableOpacity>
          </View>

          {mockUpcomingAssignments.map(assignment => (
            <TouchableOpacity 
              key={assignment.id} 
              style={[styles.assignmentItem, { borderBottomColor: theme.separator }]}
              onPress={() => navigation.navigate('Assignments' as never)}
            >
              <View style={styles.assignmentContent}>
                <Text style={[styles.assignmentTitle, { color: theme.text }]}>{assignment.title}</Text>
                <Text style={[styles.assignmentSubject, { color: theme.textSecondary }]}>{assignment.subject}</Text>
              </View>
              <View style={styles.assignmentDueDate}>
                <Text style={[styles.dueDateLabel, { color: theme.subtleText }]}>Due:</Text>
                <Text style={[styles.dueDateText, { color: theme.danger }]}>{new Date(assignment.dueDate).toLocaleDateString()}</Text>
              </View>
            </TouchableOpacity>
          ))}
        </View>

        {/* Recent Grades */}
        <View style={[styles.sectionContainer, { backgroundColor: theme.cardBackground }]}>
          <View style={styles.sectionHeader}>
            <Text style={[styles.sectionTitle, { color: theme.text }]}>Recent Grades</Text>
            <TouchableOpacity onPress={() => navigation.navigate('Grades' as never)}>
              <Text style={[styles.seeAllText, { color: theme.primary }]}>See all</Text>
            </TouchableOpacity>
          </View>

          {mockRecentGrades.map(grade => (
            <TouchableOpacity 
              key={grade.id} 
              style={[styles.gradeItem, { borderBottomColor: theme.separator }]}
              onPress={() => navigation.navigate('Grades' as never)}
            >
              <View style={styles.gradeContent}>
                <Text style={[styles.gradeTitle, { color: theme.text }]}>{grade.title}</Text>
                <Text style={[styles.gradeSubject, { color: theme.textSecondary }]}>{grade.subject}</Text>
              </View>
              <View style={styles.gradeValue}>
                <Text style={[
                  styles.gradeText, 
                  grade.grade.startsWith('A') ? styles.gradeA :
                  grade.grade.startsWith('B') ? styles.gradeB :
                  grade.grade.startsWith('C') ? styles.gradeC :
                  styles.gradeOther
                ]}>
                  {grade.grade}
                </Text>
              </View>
            </TouchableOpacity>
          ))}
        </View>

        {/* Today's Schedule */}
        <View style={[styles.sectionContainer, { backgroundColor: theme.cardBackground }]}>
          <View style={styles.sectionHeader}>
            <Text style={[styles.sectionTitle, { color: theme.text }]}>Today's Schedule</Text>
            <TouchableOpacity onPress={() => navigation.navigate('Schedule' as never)}>
              <Text style={[styles.seeAllText, { color: theme.primary }]}>Full schedule</Text>
            </TouchableOpacity>
          </View>

          {mockSchedule.map(classItem => (
            <TouchableOpacity 
              key={classItem.id} 
              style={[styles.scheduleItem, { borderBottomColor: theme.separator }]}
              onPress={() => navigation.navigate('Schedule' as never)}
            >
              <View style={styles.scheduleTimeContainer}>
                <Text style={[styles.scheduleTime, { color: theme.text }]}>{classItem.time}</Text>
                <Text style={[styles.scheduleRoom, { color: theme.textSecondary }]}>{classItem.room}</Text>
              </View>
              <View style={styles.scheduleDetails}>
                <Text style={[styles.scheduleTitle, { color: theme.text }]}>{classItem.title}</Text>
              </View>
            </TouchableOpacity>
          ))}
        </View>

        {/* Recent Announcements */}
        <View style={[styles.sectionContainer, { backgroundColor: theme.cardBackground }]}>
          <View style={styles.sectionHeader}>
            <Text style={[styles.sectionTitle, { color: theme.text }]}>Announcements</Text>
            <TouchableOpacity onPress={() => navigation.navigate('Announcements' as never)}>
              <Text style={[styles.seeAllText, { color: theme.primary }]}>See all</Text>
            </TouchableOpacity>
          </View>

          {mockAnnouncements.map(announcement => (
            <TouchableOpacity 
              key={announcement.id} 
              style={[styles.announcementItem, { borderBottomColor: theme.separator }]}
              onPress={() => navigation.navigate('Announcements' as never)}
            >
              <View style={styles.announcementHeader}>
                <Text style={[styles.announcementTitle, { color: theme.text }]}>{announcement.title}</Text>
                <Text style={[styles.announcementDate, { color: theme.subtleText }]}>
                  {new Date(announcement.date).toLocaleDateString()}
                </Text>
              </View>
              <Text style={[styles.announcementContent, { color: theme.textSecondary }]} numberOfLines={2}>
                {announcement.content}
              </Text>
            </TouchableOpacity>
          ))}
        </View>

        {/* Bottom padding */}
        <View style={styles.bottomPadding} />
      </ScrollView>
    </SafeAreaView>
  );
};

const styles = StyleSheet.create({
  safeArea: {
    flex: 1,
  },
  container: {
    flex: 1,
  },
  loadingContainer: {
    flex: 1,
    justifyContent: 'center',
    alignItems: 'center',
  },
  loadingText: {
    marginTop: 10,
    fontSize: 16,
  },
  welcomeSection: {
    padding: 20,
  },
  welcomeText: {
    fontSize: 24,
    fontWeight: 'bold',
    color: '#FFFFFF',
    marginBottom: 5,
  },
  dateText: {
    fontSize: 14,
    color: '#E1F0FF',
  },
  statsContainer: {
    flexDirection: 'row',
    justifyContent: 'space-between',
    padding: 16,
    borderRadius: 10,
    marginHorizontal: 16,
    marginTop: -20,
    shadowColor: '#000',
    shadowOffset: { width: 0, height: 2 },
    shadowOpacity: 0.1,
    shadowRadius: 4,
    elevation: 3,
  },
  statItem: {
    alignItems: 'center',
    flex: 1,
  },
  statNumber: {
    fontSize: 20,
    fontWeight: 'bold',
    marginTop: 5,
  },
  statLabel: {
    fontSize: 12,
    marginTop: 2,
  },
  sectionContainer: {
    borderRadius: 10,
    marginHorizontal: 16,
    marginTop: 20,
    padding: 16,
    shadowColor: '#000',
    shadowOffset: { width: 0, height: 2 },
    shadowOpacity: 0.1,
    shadowRadius: 4,
    elevation: 2,
  },
  sectionHeader: {
    flexDirection: 'row',
    justifyContent: 'space-between',
    alignItems: 'center',
    marginBottom: 16,
  },
  sectionTitle: {
    fontSize: 18,
    fontWeight: 'bold',
  },
  seeAllText: {
    fontSize: 14,
  },
  assignmentItem: {
    flexDirection: 'row',
    justifyContent: 'space-between',
    paddingVertical: 12,
    borderBottomWidth: 1,
  },
  assignmentContent: {
    flex: 1,
  },
  assignmentTitle: {
    fontSize: 16,
    fontWeight: '500',
    marginBottom: 4,
  },
  assignmentSubject: {
    fontSize: 14,
  },
  assignmentDueDate: {
    alignItems: 'flex-end',
  },
  dueDateLabel: {
    fontSize: 12,
  },
  dueDateText: {
    fontSize: 14,
    fontWeight: '500',
  },
  gradeItem: {
    flexDirection: 'row',
    justifyContent: 'space-between',
    paddingVertical: 12,
    borderBottomWidth: 1,
  },
  gradeContent: {
    flex: 1,
  },
  gradeTitle: {
    fontSize: 16,
    fontWeight: '500',
    marginBottom: 4,
  },
  gradeSubject: {
    fontSize: 14,
  },
  gradeValue: {
    justifyContent: 'center',
  },
  gradeText: {
    fontSize: 20,
    fontWeight: 'bold',
  },
  gradeA: {
    color: '#4CAF50',
  },
  gradeB: {
    color: '#8BC34A',
  },
  gradeC: {
    color: '#FFC107',
  },
  gradeOther: {
    color: '#FF5722',
  },
  scheduleItem: {
    flexDirection: 'row',
    paddingVertical: 12,
    borderBottomWidth: 1,
  },
  scheduleTimeContainer: {
    width: 120,
  },
  scheduleTime: {
    fontSize: 14,
    fontWeight: '500',
  },
  scheduleRoom: {
    fontSize: 12,
    marginTop: 4,
  },
  scheduleDetails: {
    flex: 1,
    justifyContent: 'center',
  },
  scheduleTitle: {
    fontSize: 16,
    fontWeight: '500',
  },
  announcementItem: {
    paddingVertical: 12,
    borderBottomWidth: 1,
  },
  announcementHeader: {
    flexDirection: 'row',
    justifyContent: 'space-between',
    alignItems: 'center',
    marginBottom: 8,
  },
  announcementTitle: {
    fontSize: 16,
    fontWeight: '500',
    flex: 1,
  },
  announcementDate: {
    fontSize: 12,
  },
  announcementContent: {
    fontSize: 14,
    lineHeight: 20,
  },
  bottomPadding: {
    height: 24,
  },
});
=======
	const getStatusText = (status: Assignment['status']) => {
		switch (status) {
			case 'overdue':
				return 'Overdue'
			case 'in_progress':
				return 'In Progress'
			case 'not_started':
				return 'Not Started'
			default:
				return status
		}
	}

	return (
		<ScrollView
			style={styles.container}
			refreshControl={<RefreshControl refreshing={refreshing} onRefresh={onRefresh} />}
		>
			{/* Welcome Section */}
			<View style={styles.welcomeSection}>
				<Text style={styles.welcomeText}>Welcome back, {user?.firstName || 'Student'}!</Text>
				<Text style={styles.dateText}>
					{new Date().toLocaleDateString('en-US', {
						weekday: 'long',
						year: 'numeric',
						month: 'long',
						day: 'numeric',
					})}
				</Text>
			</View>

			{/* Quick Stats */}
			<View style={styles.statsContainer}>
				<View style={styles.statItem}>
					<Icon name='file-text' size={24} color='#4A90E2' />
					<Text style={styles.statNumber}>{assignments.length}</Text>
					<Text style={styles.statLabel}>Assignments</Text>
				</View>
				<View style={styles.statItem}>
					<Icon name='calendar' size={24} color='#4A90E2' />
					<Text style={styles.statNumber}>{mockSchedule.length}</Text>
					<Text style={styles.statLabel}>Classes Today</Text>
				</View>
				<View style={styles.statItem}>
					<Icon name='bell' size={24} color='#4A90E2' />
					<Text style={styles.statNumber}>{mockAnnouncements.length}</Text>
					<Text style={styles.statLabel}>Announcements</Text>
				</View>
			</View>

			{/* Upcoming Assignments */}
			<View style={styles.sectionContainer}>
				<View style={styles.sectionHeader}>
					<Text style={styles.sectionTitle}>Upcoming Assignments</Text>
					<TouchableOpacity onPress={() => navigation.navigate('Assignments')}>
						<Text style={styles.seeAllText}>See all</Text>
					</TouchableOpacity>
				</View>

				{error ? (
					<Text style={styles.errorText}>{error}</Text>
				) : assignments.length === 0 ? (
					<Text style={styles.noAssignmentsText}>No upcoming assignments</Text>
				) : (
					assignments.map(assignment => (
						<TouchableOpacity
							key={assignment.id}
							style={styles.assignmentItem}
							onPress={() =>
								navigation.navigate('AssignmentDetail', { assignmentId: assignment.id })
							}
						>
							<View style={styles.assignmentContent}>
								<Text style={styles.assignmentTitle}>{assignment.title}</Text>
								<Text style={styles.assignmentSubject}>
									{assignment.subject?.subjectname || 'No subject'}
								</Text>
								<View style={styles.statusContainer}>
									<View
										style={[
											styles.statusDot,
											{ backgroundColor: getStatusColor(assignment.status) },
										]}
									/>
									<Text style={[styles.statusText, { color: getStatusColor(assignment.status) }]}>
										{getStatusText(assignment.status)}
									</Text>
								</View>
							</View>
							<View style={styles.assignmentDueDate}>
								<Text style={styles.dueDateLabel}>Due:</Text>
								<Text
									style={[
										styles.dueDateText,
										assignment.status === 'overdue' && styles.overdueDateText,
									]}
								>
									{assignment.duedate
										? new Date(assignment.duedate).toLocaleDateString()
										: 'No due date'}
								</Text>
							</View>
						</TouchableOpacity>
					))
				)}
			</View>

			{/* Recent Grades */}
			<View style={styles.sectionContainer}>
				<View style={styles.sectionHeader}>
					<Text style={styles.sectionTitle}>Recent Grades</Text>
					<TouchableOpacity onPress={() => navigation.navigate('Grades')}>
						<Text style={styles.seeAllText}>See all</Text>
					</TouchableOpacity>
				</View>

				{gradesLoading ? (
					<View style={styles.loadingIndicator}>
						<ActivityIndicator size='small' color='#4A90E2' />
						<Text style={styles.loadingGradesText}>Loading grades...</Text>
					</View>
				) : gradesError ? (
					<Text style={styles.errorText}>{gradesError}</Text>
				) : recentGrades.length === 0 ? (
					<Text style={styles.noAssignmentsText}>No grades available</Text>
				) : (
					recentGrades.map(grade => (
						<TouchableOpacity
							key={grade.id}
							style={styles.gradeItem}
							onPress={() => navigation.navigate('Grades')}
						>
							<View style={styles.gradeContent}>
								<Text style={styles.gradeTitle}>{grade.title}</Text>
								<Text style={styles.gradeSubject}>
									{(grade as any).subjectName || 'No subject'}
								</Text>
							</View>
							<View style={styles.gradeValue}>
								<Text
									style={[
										styles.gradeText,
										grade.grade.startsWith('A')
											? styles.gradeA
											: grade.grade.startsWith('B')
											? styles.gradeB
											: grade.grade.startsWith('C')
											? styles.gradeC
											: styles.gradeOther,
									]}
								>
									{grade.grade}
								</Text>
							</View>
						</TouchableOpacity>
					))
				)}
			</View>

			{/* Today's Schedule */}
			<View style={styles.sectionContainer}>
				<View style={styles.sectionHeader}>
					<Text style={styles.sectionTitle}>Today's Schedule</Text>
					<TouchableOpacity onPress={() => navigation.navigate('Schedule')}>
						<Text style={styles.seeAllText}>Full schedule</Text>
					</TouchableOpacity>
				</View>

				{mockSchedule.map(classItem => (
					<TouchableOpacity
						key={classItem.id}
						style={styles.scheduleItem}
						onPress={() => navigation.navigate('Schedule')}
					>
						<View style={styles.scheduleTimeContainer}>
							<Text style={styles.scheduleTime}>{classItem.time}</Text>
							<Text style={styles.scheduleRoom}>{classItem.room}</Text>
						</View>
						<View style={styles.scheduleDetails}>
							<Text style={styles.scheduleTitle}>{classItem.title}</Text>
						</View>
					</TouchableOpacity>
				))}
			</View>

			{/* Recent Announcements */}
			<View style={styles.sectionContainer}>
				<View style={styles.sectionHeader}>
					<Text style={styles.sectionTitle}>Announcements</Text>
					<TouchableOpacity onPress={() => navigation.navigate('Announcements')}>
						<Text style={styles.seeAllText}>See all</Text>
					</TouchableOpacity>
				</View>

				{mockAnnouncements.map(announcement => (
					<TouchableOpacity
						key={announcement.id}
						style={styles.announcementItem}
						onPress={() => navigation.navigate('Announcements')}
					>
						<View style={styles.announcementHeader}>
							<Text style={styles.announcementTitle}>{announcement.title}</Text>
							<Text style={styles.announcementDate}>
								{new Date(announcement.date).toLocaleDateString()}
							</Text>
						</View>
						<Text style={styles.announcementContent} numberOfLines={2}>
							{announcement.content}
						</Text>
					</TouchableOpacity>
				))}
			</View>

			{/* Bottom padding */}
			<View style={styles.bottomPadding} />
		</ScrollView>
	)
}

const styles = StyleSheet.create({
	container: {
		flex: 1,
		backgroundColor: '#F5F7FA',
	},
	loadingContainer: {
		flex: 1,
		justifyContent: 'center',
		alignItems: 'center',
		backgroundColor: '#F5F7FA',
	},
	loadingText: {
		marginTop: 10,
		fontSize: 16,
		color: '#666',
	},
	welcomeSection: {
		padding: 20,
		backgroundColor: '#4A90E2',
	},
	welcomeText: {
		fontSize: 24,
		fontWeight: 'bold',
		color: '#FFFFFF',
		marginBottom: 5,
	},
	dateText: {
		fontSize: 14,
		color: '#E1F0FF',
	},
	statsContainer: {
		flexDirection: 'row',
		justifyContent: 'space-between',
		padding: 16,
		backgroundColor: '#FFFFFF',
		borderRadius: 10,
		marginHorizontal: 16,
		marginTop: -20,
		shadowColor: '#000',
		shadowOffset: { width: 0, height: 2 },
		shadowOpacity: 0.1,
		shadowRadius: 4,
		elevation: 3,
	},
	statItem: {
		alignItems: 'center',
		flex: 1,
	},
	statNumber: {
		fontSize: 20,
		fontWeight: 'bold',
		color: '#333',
		marginTop: 5,
	},
	statLabel: {
		fontSize: 12,
		color: '#666',
		marginTop: 2,
	},
	sectionContainer: {
		backgroundColor: '#FFFFFF',
		borderRadius: 10,
		marginHorizontal: 16,
		marginTop: 20,
		padding: 16,
		shadowColor: '#000',
		shadowOffset: { width: 0, height: 2 },
		shadowOpacity: 0.1,
		shadowRadius: 4,
		elevation: 2,
	},
	sectionHeader: {
		flexDirection: 'row',
		justifyContent: 'space-between',
		alignItems: 'center',
		marginBottom: 16,
	},
	sectionTitle: {
		fontSize: 18,
		fontWeight: 'bold',
		color: '#333',
	},
	seeAllText: {
		fontSize: 14,
		color: '#4A90E2',
	},
	assignmentItem: {
		flexDirection: 'row',
		justifyContent: 'space-between',
		paddingVertical: 12,
		borderBottomWidth: 1,
		borderBottomColor: '#F0F0F0',
	},
	assignmentContent: {
		flex: 1,
	},
	assignmentTitle: {
		fontSize: 16,
		fontWeight: '500',
		color: '#333',
		marginBottom: 4,
	},
	assignmentSubject: {
		fontSize: 14,
		color: '#666',
	},
	assignmentDueDate: {
		alignItems: 'flex-end',
	},
	dueDateLabel: {
		fontSize: 12,
		color: '#999',
	},
	dueDateText: {
		fontSize: 14,
		fontWeight: '500',
		color: '#FF6B6B',
	},
	gradeItem: {
		flexDirection: 'row',
		justifyContent: 'space-between',
		paddingVertical: 12,
		borderBottomWidth: 1,
		borderBottomColor: '#F0F0F0',
	},
	gradeContent: {
		flex: 1,
	},
	gradeTitle: {
		fontSize: 16,
		fontWeight: '500',
		color: '#333',
		marginBottom: 4,
	},
	gradeSubject: {
		fontSize: 14,
		color: '#666',
	},
	gradeValue: {
		justifyContent: 'center',
	},
	gradeText: {
		fontSize: 20,
		fontWeight: 'bold',
	},
	gradeA: {
		color: '#4CAF50',
	},
	gradeB: {
		color: '#8BC34A',
	},
	gradeC: {
		color: '#FFC107',
	},
	gradeOther: {
		color: '#FF5722',
	},
	scheduleItem: {
		flexDirection: 'row',
		paddingVertical: 12,
		borderBottomWidth: 1,
		borderBottomColor: '#F0F0F0',
	},
	scheduleTimeContainer: {
		width: 120,
	},
	scheduleTime: {
		fontSize: 14,
		fontWeight: '500',
		color: '#333',
	},
	scheduleRoom: {
		fontSize: 12,
		color: '#666',
		marginTop: 4,
	},
	scheduleDetails: {
		flex: 1,
		justifyContent: 'center',
	},
	scheduleTitle: {
		fontSize: 16,
		fontWeight: '500',
		color: '#333',
	},
	announcementItem: {
		paddingVertical: 12,
		borderBottomWidth: 1,
		borderBottomColor: '#F0F0F0',
	},
	announcementHeader: {
		flexDirection: 'row',
		justifyContent: 'space-between',
		alignItems: 'center',
		marginBottom: 8,
	},
	announcementTitle: {
		fontSize: 16,
		fontWeight: '500',
		color: '#333',
		flex: 1,
	},
	announcementDate: {
		fontSize: 12,
		color: '#999',
	},
	announcementContent: {
		fontSize: 14,
		color: '#666',
		lineHeight: 20,
	},
	bottomPadding: {
		height: 24,
	},
	errorText: {
		color: '#FF4B4B',
		textAlign: 'center',
		marginVertical: 10,
		fontStyle: 'italic',
	},
	noAssignmentsText: {
		textAlign: 'center',
		marginVertical: 10,
		color: '#666',
		fontStyle: 'italic',
	},
	statusContainer: {
		flexDirection: 'row',
		alignItems: 'center',
		marginTop: 4,
	},
	statusDot: {
		width: 8,
		height: 8,
		borderRadius: 4,
		marginRight: 6,
	},
	statusText: {
		fontSize: 12,
		fontWeight: '500',
	},
	overdueDateText: {
		color: '#FF4B4B',
	},
	loadingIndicator: {
		flexDirection: 'row',
		justifyContent: 'center',
		alignItems: 'center',
		padding: 10,
	},
	loadingGradesText: {
		marginLeft: 10,
		color: '#666',
		fontSize: 14,
	},
})
>>>>>>> 8118c830

export default StudentDashboardScreen<|MERGE_RESOLUTION|>--- conflicted
+++ resolved
@@ -1,4 +1,4 @@
-<<<<<<< HEAD
+
 import React, { useState, useEffect } from 'react';
 import { 
   View, 
@@ -14,7 +14,6 @@
 import { useAuthStore } from '../../store/authStore';
 import { useAppTheme } from '../../contexts/ThemeContext';
 import { SafeAreaView } from 'react-native-safe-area-context';
-=======
 import { useNavigation } from '@react-navigation/native'
 import { StackNavigationProp } from '@react-navigation/stack'
 import React, { useEffect, useState } from 'react'
@@ -39,7 +38,6 @@
 	Schedule: undefined
 	Announcements: undefined
 }
->>>>>>> 8118c830
 
 // Mock data - will be replaced with API calls
 const mockUpcomingAssignments = [
@@ -70,13 +68,12 @@
 ]
 
 const StudentDashboardScreen = () => {
-<<<<<<< HEAD
+
   const [refreshing, setRefreshing] = useState(false);
   const [loading, setLoading] = useState(true);
   const navigation = useNavigation();
   const { user } = useAuthStore();
   const { theme } = useAppTheme();
-=======
 	const [refreshing, setRefreshing] = useState(false)
 	const [loading, setLoading] = useState(true)
 	const [assignments, setAssignments] = useState<Assignment[]>([])
@@ -143,7 +140,7 @@
 	useEffect(() => {
 		Promise.all([fetchAssignments(), fetchGrades()]).finally(() => setLoading(false))
 	}, [user?.id])
->>>>>>> 8118c830
+
 
 	const onRefresh = React.useCallback(async () => {
 		setRefreshing(true)
@@ -173,7 +170,6 @@
 		}
 	}
 
-<<<<<<< HEAD
   if (loading) {
     return (
       <SafeAreaView style={[styles.safeArea, { backgroundColor: theme.background }]} edges={['top', 'left', 'right', 'bottom']}>
@@ -541,7 +537,7 @@
     height: 24,
   },
 });
-=======
+
 	const getStatusText = (status: Assignment['status']) => {
 		switch (status) {
 			case 'overdue':
@@ -1017,6 +1013,5 @@
 		fontSize: 14,
 	},
 })
->>>>>>> 8118c830
 
 export default StudentDashboardScreen